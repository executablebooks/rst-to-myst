[build-system]
requires = ["flit_core >=2,<4"]
build-backend = "flit_core.buildapi"

[tool.flit.metadata]
dist-name = "rst-to-myst"
module = "rst_to_myst"
author = "Chris Sewell"
author-email = "executablebooks@gmail.com"
home-page = "https://github.com/executablebooks/rst-to-myst"
classifiers = [
    "Intended Audience :: Developers",
    "License :: OSI Approved :: MIT License",
    "Programming Language :: Python :: 3",
    "Topic :: Software Development :: Libraries :: Python Modules",
]
description-file = "README.md"
keywords = "restructuredtext,markdown,myst"

requires-python=">=3.7"
requires=[
    "docutils>=0.15,<0.18",
    "importlib_resources~=3.1;python_version<'3.9'",
    "pyyaml",
    "markdown-it-py~=1.0",
    "mdformat~=0.7.6",
    "mdformat-myst~=0.1.4",
    "mdformat-deflist~=0.1.0",
<<<<<<< HEAD
    "click~=7.1",
    "click-path~=0.0.5"
=======
    "click>=7.1,<9"
>>>>>>> 82a8190e
]

[tool.flit.entrypoints."console_scripts"]
rst2myst = "rst_to_myst.cli:main"

[tool.flit.metadata.requires-extra]
sphinx = ["sphinx>=3.2,<5"]
test = [
    "pytest~=6.0",
    "coverage",
    "pytest-cov",
    "pytest-regressions"
]
docs = [
    "myst-parser",
    "sphinx-book-theme",
    "sphinx-click",
    "sphinx-design"
]

[tool.flit.sdist]
include = ["LICENSE", "README.md", "rst_to_myst/data/directives.yml"]
exclude = [".github/", "tests/"]

[tool.isort]
profile = "black"
known_first_party = ["rst_to_myst", "tests"]
# Group first party and local folder imports together
no_lines_before = ["LOCALFOLDER"]<|MERGE_RESOLUTION|>--- conflicted
+++ resolved
@@ -26,12 +26,8 @@
     "mdformat~=0.7.6",
     "mdformat-myst~=0.1.4",
     "mdformat-deflist~=0.1.0",
-<<<<<<< HEAD
-    "click~=7.1",
+    "click>=7.1,<9",
     "click-path~=0.0.5"
-=======
-    "click>=7.1,<9"
->>>>>>> 82a8190e
 ]
 
 [tool.flit.entrypoints."console_scripts"]
