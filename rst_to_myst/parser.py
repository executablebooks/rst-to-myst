from functools import lru_cache
from io import StringIO
<<<<<<< HEAD
from typing import Iterable, Optional, Tuple
=======
from typing import Any, Dict, Tuple
>>>>>>> c5c475e3

import yaml
from docutils import nodes
from docutils.frontend import OptionParser
from docutils.parsers.rst import Parser
from docutils.transforms import Transform
from docutils.transforms.references import (
    AnonymousHyperlinks,
    Footnotes,
    PropagateTargets,
)
from docutils.utils import new_document, roman

try:
    from importlib.resources import files
except ImportError:
    from importlib_resources import files

from . import data as package_data
from .inliner import InlinerMyst
from .namespace import ApplicationNamespace, compile_namespace
from .nodes import FrontMatterNode
from .states import get_state_classes


class LosslessRSTParser(Parser):
    """Modified RST Parser, allowing for the retrieval of the original source text.

    Principally, roles and directives are not run.
    """

    def __init__(self):
        self.initial_state = "Body"
        self.state_classes = get_state_classes()
        for state_class in self.state_classes:
            # flush any cached states from the last parse
            state_class.nested_sm_cache = []
        self.inliner = InlinerMyst()


class IndirectHyperlinks(Transform):
    """Resolve indirect hyperlinks."""

    def apply(self):
        for target in self.document.indirect_targets:
            if not target.resolved:
                self.resolve_indirect_target(target)  # TODO implement this resolve?
            # Do not resolve the actual references, since this replaces the "refname"
            # self.resolve_indirect_references(target)


class StripFootnoteLabel(Transform):
    """Footnotes and citations can start with a label note, which we do not need."""

    def apply(self):
        for node in self.document.traverse(
            lambda n: isinstance(n, (nodes.footnote, nodes.citation))
        ):
            if node.children and isinstance(node.children[0], nodes.label):
                node.pop(0)


ENUM_CONVERTERS = {
    "arabic": (lambda i: i),
    "lowerroman": (lambda i: roman.toRoman(i).lower()),
    "upperroman": (lambda i: roman.toRoman(i).upper()),
    "loweralpha": (lambda i: chr(ord("a") + i - 1)),
    "upperalpha": (lambda i: chr(ord("a") + i - 1).upper()),
}


class ResolveListItems(Transform):
    """For bullet/enumerated lists, propagate attributes to their child list items.

    Also decide if they are loose/tight::

        A list is loose if any of its list items are separated by blank lines,
        or if any of its list items directly contain two block-level elements
        with a blank line between them. Otherwise a list is tight.
    """

    def apply(self):
        for node in self.document.traverse(nodes.bullet_list):
            prefix = node["bullet"] + " "
            for child in node.children:
                if isinstance(child, nodes.list_item):
                    child["style"] = "bullet"
                    child["prefix"] = prefix

        for node in self.document.traverse(nodes.enumerated_list):
            number = 1
            if "start" in node:
                number = node["start"]
            # TODO markdown-it only supports numbers
            # prefix = node["prefix"]
            # suffix = node["suffix"]
            # convert = ENUM_CONVERTERS[node["enumtype"]]
            for child in node.children:
                if isinstance(child, nodes.list_item):
                    child["style"] = "enumerated"
                    child["prefix"] = f"{number}. "
                    number += 1


class FrontMatter(Transform):
    """Extract an initial field list into a `FrontMatterNode`.

    Similar to ``docutils.transforms.frontmatter.DocInfo``.
    """

    def apply(self):
        if not self.document.settings.front_matter:
            return
        index = self.document.first_child_not_matching_class(nodes.PreBibliographic)
        if index is None:
            return
        candidate = self.document[index]
        if isinstance(candidate, nodes.section):
            index = candidate.first_child_not_matching_class(nodes.PreBibliographic)
            if index is None:
                return
            candidate = candidate[index]
        if isinstance(candidate, nodes.field_list):
            front_matter = FrontMatterNode("", *candidate.children)
            candidate.replace_self(front_matter)


@lru_cache()
def _load_directive_data() -> Dict[str, Any]:
    return yaml.safe_load(
        files(package_data).joinpath("directives.yml").read_text("utf8")
    )


def to_docutils_ast(
    text: str,
    uri: str = "source",
    report_level: int = 2,
    halt_level: int = 4,
    warning_stream: Optional[StringIO] = None,
    language_code: str = "en",
    use_sphinx: bool = True,
    extensions: Iterable[str] = (),
    default_domain: str = "py",
    conversions: Optional[dict] = None,
    front_matter: bool = True,
    namespace: Optional[ApplicationNamespace] = None,
) -> Tuple[nodes.document, StringIO]:
    """Convert a string of text to a docutils AST.

    :param text: The text to convert.
    :param uri: The URI of the document.
    :param report_level: The report level for docutils.
    :param halt_level: The halt level for docutils.
    :param warning_stream: A stream to write warnings to.
    :param language_code: The language code for docutils.
    :param use_sphinx: Whether to use Sphinx roles and directives.
    :param extensions: A list of Sphinx extensions to use.
    :param default_domain: The default Sphinx domain.
    :param conversions: A dictionary of conversion functions.
    :param front_matter: Whether to treat initial field list as front matter.
    :param namespace: A pre-computed docutils namespace to use.
    """
    settings = OptionParser(components=(LosslessRSTParser,)).get_default_values()
    warning_stream = StringIO() if warning_stream is None else warning_stream
    settings.warning_stream = warning_stream
    settings.report_level = report_level  # 2=warning
    settings.halt_level = halt_level  # 4=severe
    # The level at or above which `SystemMessage` exceptions
    # will be raised, halting execution.
    settings.language_code = language_code

    document = new_document(uri, settings=settings)

    # compile lookup for directives/roles
    namespace = (
        compile_namespace(
            language_code=language_code,
            use_sphinx=use_sphinx,
            extensions=extensions,
            default_domain=default_domain,
        )
        if namespace is None
        else namespace
    )
    document.settings.namespace = namespace

    # get conversion lookup for directives
    directive_data = _load_directive_data()
    if conversions:
        directive_data.update(conversions)
    document.settings.directive_data = directive_data

    # whether to treat initial field list as front matter
    document.settings.front_matter = front_matter

    parser = LosslessRSTParser()
    parser.parse(text, document)

    # these three transforms are required for converting targets correctly
    for transform_cls in [
        PropagateTargets,  # Propagate empty internal targets to the next element. (260)
        FrontMatter,  # convert initial field list (DocInfo=340)
        AnonymousHyperlinks,  # Link anonymous references to targets. (440)
        # IndirectHyperlinks,  # "refuri" migrated back to all indirect targets (460)
        Footnotes,  # Assign numbers to autonumbered footnotes (620)
        # bespoke transforms
        StripFootnoteLabel,
        ResolveListItems,
    ]:
        transform = transform_cls(document)
        transform.apply()

    return document, warning_stream<|MERGE_RESOLUTION|>--- conflicted
+++ resolved
@@ -1,10 +1,6 @@
 from functools import lru_cache
 from io import StringIO
-<<<<<<< HEAD
-from typing import Iterable, Optional, Tuple
-=======
-from typing import Any, Dict, Tuple
->>>>>>> c5c475e3
+from typing import Any, Dict, Iterable, Optional, Tuple
 
 import yaml
 from docutils import nodes
